--- conflicted
+++ resolved
@@ -1296,8 +1296,6 @@
     // Normalize network according to netmask
     for(int x=0; x<16; ++x)
         network.ip[x] &= netmask[x];
-<<<<<<< HEAD
-=======
 }
 
 CSubNet::CSubNet(const CNetAddr &addr):
@@ -1305,7 +1303,6 @@
 {
     memset(netmask, 255, sizeof(netmask));
     network = addr;
->>>>>>> 86755bc8
 }
 
 bool CSubNet::Match(const CNetAddr &addr) const
