--- conflicted
+++ resolved
@@ -6806,10 +6806,6 @@
         //printf("ThreadCheckDarkSendPool::check timeout\n");
         darkSendPool.CheckTimeout();
         
-<<<<<<< HEAD
-
-=======
->>>>>>> 3f852d53
         if(c % 600 == 0){
             vector<CMasterNode>::iterator it;
             for(it=darkSendMasterNodes.begin();it<darkSendMasterNodes.end();it++){
