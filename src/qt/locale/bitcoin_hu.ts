--- conflicted
+++ resolved
@@ -429,7 +429,6 @@
         <translation>&amp;Tranzakciók</translation>
     </message>
     <message>
-<<<<<<< HEAD
         <location filename="../bitcoingui.cpp" line="188"/>
         <source>Show general overview of wallet</source>
         <translation>Tárca általános áttekintése</translation>
@@ -438,11 +437,6 @@
         <location filename="../bitcoingui.cpp" line="489"/>
         <source>Downloaded %1 of %2 blocks of transaction history.</source>
         <translation>%1 blokk letöltve a tranzakciótörténet %2 blokkjából.</translation>
-=======
-        <location filename="../bitcoingui.cpp" line="236"/>
-        <source>&amp;Export...</source>
-        <translation>&amp;Exportálás...</translation>
->>>>>>> bbd76e07
     </message>
     <message>
         <location filename="../bitcoingui.cpp" line="259"/>
@@ -487,12 +481,17 @@
         <translation>%1 blokk letöltve a tranzakciótörténetből.</translation>
     </message>
     <message>
-        <location filename="../bitcoingui.cpp" line="649"/>
+        <location filename="../bitcoingui.cpp" line="615"/>
+        <source>This transaction is over the size limit. You can still send it for a fee of %1, which goes to the nodes that process your transaction and helps to support the network. Do you want to pay the fee?</source>
+        <translation type="unfinished"></translation>
+    </message>
+    <message>
+        <location filename="../bitcoingui.cpp" line="647"/>
         <source>Incoming transaction</source>
         <translation>Beérkező tranzakció</translation>
     </message>
     <message>
-        <location filename="../bitcoingui.cpp" line="650"/>
+        <location filename="../bitcoingui.cpp" line="648"/>
         <source>Date: %1
 Amount: %2
 Type: %3
@@ -573,87 +572,42 @@
         <translation>Az utolsóként kapott blokk generálva: %1.</translation>
     </message>
     <message>
-<<<<<<< HEAD
-        <location filename="../bitcoingui.cpp" line="616"/>
-        <source>This transaction is over the size limit.  You can still send it for a fee of %1, which goes to the nodes that process your transaction and helps to support the network.  Do you want to pay the fee?</source>
-        <translation>Ez a tranzakció túllépi a mérethatárt,  de %1 tranzakciós díj ellenében így is elküldheted. Ezt a plusz összeget a tranzakcióidat feldolgozó csomópontok kapják,  így magát a hálózatot támogatod vele. Hajlandó vagy megfizetni a díjat?</translation>
-    </message>
-    <message>
-        <location filename="../bitcoingui.cpp" line="806"/>
+        <location filename="../bitcoingui.cpp" line="804"/>
         <source>Backup Wallet</source>
         <translation type="unfinished"></translation>
     </message>
     <message>
-        <location filename="../bitcoingui.cpp" line="806"/>
+        <location filename="../bitcoingui.cpp" line="804"/>
         <source>Wallet Data (*.dat)</source>
         <translation type="unfinished"></translation>
     </message>
     <message>
-        <location filename="../bitcoingui.cpp" line="809"/>
+        <location filename="../bitcoingui.cpp" line="807"/>
         <source>Backup Failed</source>
         <translation type="unfinished"></translation>
     </message>
     <message>
-        <location filename="../bitcoingui.cpp" line="809"/>
+        <location filename="../bitcoingui.cpp" line="807"/>
         <source>There was an error trying to save the wallet data to the new location.</source>
         <translation type="unfinished"></translation>
     </message>
     <message>
-        <location filename="../bitcoingui.cpp" line="648"/>
+        <location filename="../bitcoingui.cpp" line="646"/>
         <source>Sent transaction</source>
         <translation>Tranzakció elküldve.</translation>
     </message>
     <message>
-        <location filename="../bitcoingui.cpp" line="775"/>
-=======
-        <location filename="../bitcoingui.cpp" line="582"/>
-        <source>This transaction is over the size limit. You can still send it for a fee of %1, which goes to the nodes that process your transaction and helps to support the network. Do you want to pay the fee?</source>
-        <translation>Ez a tranzakció túllépi a mérethatárt,  de %1 tranzakciós díj ellenében így is elküldheted. Ezt a plusz összeget a tranzakcióidat feldolgozó csomópontok kapják,  így magát a hálózatot támogatod vele. Hajlandó vagy megfizetni a díjat?</translation>
-    </message>
-    <message>
-        <location filename="../bitcoingui.cpp" line="613"/>
-        <source>Sent transaction</source>
-        <translation>Tranzakció elküldve.</translation>
-    </message>
-    <message>
-        <location filename="../bitcoingui.cpp" line="614"/>
-        <source>Incoming transaction</source>
-        <translation>Beérkező tranzakció</translation>
-    </message>
-    <message>
-        <location filename="../bitcoingui.cpp" line="615"/>
-        <source>Date: %1
-Amount: %2
-Type: %3
-Address: %4
-</source>
-        <translation>Dátum: %1
-Összeg: %2
-Típus: %3
-Cím: %4
-</translation>
-    </message>
-    <message>
-        <location filename="../bitcoingui.cpp" line="709"/>
->>>>>>> bbd76e07
+        <location filename="../bitcoingui.cpp" line="773"/>
         <source>Wallet is &lt;b&gt;encrypted&lt;/b&gt; and currently &lt;b&gt;unlocked&lt;/b&gt;</source>
         <translation>Tárca &lt;b&gt;kódolva&lt;/b&gt; és jelenleg &lt;b&gt;nyitva&lt;/b&gt;.</translation>
     </message>
     <message>
-<<<<<<< HEAD
-        <location filename="../bitcoingui.cpp" line="783"/>
-=======
-        <location filename="../bitcoingui.cpp" line="717"/>
->>>>>>> bbd76e07
+        <location filename="../bitcoingui.cpp" line="781"/>
         <source>Wallet is &lt;b&gt;encrypted&lt;/b&gt; and currently &lt;b&gt;locked&lt;/b&gt;</source>
         <translation>Tárca &lt;b&gt;kódolva&lt;/b&gt; és jelenleg &lt;b&gt;zárva&lt;/b&gt;.</translation>
     </message>
     <message>
-<<<<<<< HEAD
-        <location filename="../bitcoingui.cpp" line="621"/>
-=======
-        <location filename="../bitcoingui.cpp" line="586"/>
->>>>>>> bbd76e07
+        <location filename="../bitcoingui.cpp" line="619"/>
         <source>Sending...</source>
         <translation>Küldés...</translation>
     </message>
@@ -1191,16 +1145,6 @@
         <translation>Címke:</translation>
     </message>
     <message>
-        <location filename="../forms/sendcoinsentry.ui" line="93"/>
-        <source>The address to send the payment to  (e.g. 1NS17iag9jJgTHD1VXjvLCEnZuQ3rJDE9L)</source>
-        <translation>Címzett címe  (pl.: 1NS17iag9jJgTHD1VXjvLCEnZuQ3rJDE9L )</translation>
-    </message>
-    <message>
-        <location filename="../forms/sendcoinsentry.ui" line="93"/>
-        <source>The address to send the payment to (e.g. 1NS17iag9jJgTHD1VXjvLCEnZuQ3rJDE9L)</source>
-        <translation>Címzett címe  (pl.: 1NS17iag9jJgTHD1VXjvLCEnZuQ3rJDE9L )</translation>
-    </message>
-    <message>
         <location filename="../forms/sendcoinsentry.ui" line="103"/>
         <source>Choose address from address book</source>
         <translation>Válassz egy címet a címjegyzékből</translation>
@@ -1216,14 +1160,16 @@
         <translation>Összeg:</translation>
     </message>
     <message>
-<<<<<<< HEAD
         <location filename="../forms/sendcoinsentry.ui" line="42"/>
         <source>Pay &amp;To:</source>
         <translation>Címzett:</translation>
     </message>
     <message>
-=======
->>>>>>> bbd76e07
+        <location filename="../forms/sendcoinsentry.ui" line="93"/>
+        <source>The address to send the payment to (e.g. 1NS17iag9jJgTHD1VXjvLCEnZuQ3rJDE9L)</source>
+        <translation type="unfinished"></translation>
+    </message>
+    <message>
         <location filename="../forms/sendcoinsentry.ui" line="113"/>
         <source>Alt+A</source>
         <translation>Alt+A</translation>
@@ -1720,11 +1666,6 @@
         <translation>Blokkindex betöltése...</translation>
     </message>
     <message>
-        <location filename="../bitcoinstrings.cpp" line="72"/>
-        <source>Cannot obtain a lock on data directory %s.  Bitcoin is probably already running.</source>
-        <translation>Az %s adatkönyvtár nem zárható.  A Bitcoin valószínűleg fut már.</translation>
-    </message>
-    <message>
         <location filename="../bitcoinstrings.cpp" line="88"/>
         <source>Done loading</source>
         <translation>Betöltés befejezve.</translation>
@@ -1775,11 +1716,7 @@
         <translation>A %d port nem elérhető ezen a gépen.  A Bitcoin valószínűleg fut már.</translation>
     </message>
     <message>
-<<<<<<< HEAD
         <location filename="../bitcoinstrings.cpp" line="79"/>
-=======
-        <location filename="../bitcoinstrings.cpp" line="71"/>
->>>>>>> bbd76e07
         <source>Loading wallet...</source>
         <translation>Tárca betöltése...</translation>
     </message>
@@ -1949,6 +1886,11 @@
         <translation type="unfinished"></translation>
     </message>
     <message>
+        <location filename="../bitcoinstrings.cpp" line="72"/>
+        <source>Cannot obtain a lock on data directory %s. Bitcoin is probably already running.</source>
+        <translation type="unfinished"></translation>
+    </message>
+    <message>
         <location filename="../bitcoinstrings.cpp" line="76"/>
         <source>Error loading addr.dat</source>
         <translation>Hiba az addr.dat betöltése közben</translation>
@@ -2063,21 +2005,9 @@
 </translation>
     </message>
     <message>
-<<<<<<< HEAD
         <location filename="../bitcoinstrings.cpp" line="28"/>
         <source>Connect only to the specified node</source>
         <translation>Csatlakozás csak a megadott csomóponthoz
-=======
-        <location filename="../bitcoinstrings.cpp" line="64"/>
-        <source>Cannot obtain a lock on data directory %s. Bitcoin is probably already running.</source>
-        <translation>Az %s adatkönyvtár nem zárható.  A Bitcoin valószínűleg fut már.</translation>
-    </message>
-    <message>
-        <location filename="../bitcoinstrings.cpp" line="68"/>
-        <source>Error loading addr.dat      
-</source>
-        <translation>Hiba az addr.dat betöltése közben      
->>>>>>> bbd76e07
 </translation>
     </message>
     <message>
