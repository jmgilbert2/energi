// Copyright (c) 2010 Satoshi Nakamoto
<<<<<<< HEAD
// Copyright (c) 2009-2014 The Bitcoin developers
// Copyright (c) 2014-2015 The Dash developers
=======
// Copyright (c) 2009-2015 The Bitcoin Core developers
>>>>>>> 86755bc8
// Distributed under the MIT software license, see the accompanying
// file COPYING or http://www.opensource.org/licenses/mit-license.php.

#include "amount.h"
#include "chain.h"
#include "chainparams.h"
#include "checkpoints.h"
#include "coins.h"
#include "consensus/validation.h"
#include "main.h"
#include "policy/policy.h"
#include "primitives/transaction.h"
#include "rpcserver.h"
#include "streams.h"
#include "sync.h"
#include "txmempool.h"
#include "util.h"
#include "utilstrencodings.h"

#include <stdint.h>

#include <univalue.h>

using namespace std;

extern void TxToJSON(const CTransaction& tx, const uint256 hashBlock, UniValue& entry);
void ScriptPubKeyToJSON(const CScript& scriptPubKey, UniValue& out, bool fIncludeHex);

double GetDifficulty(const CBlockIndex* blockindex)
{
    // Floating point number that is a multiple of the minimum difficulty,
    // minimum difficulty = 1.0.
    if (blockindex == NULL)
    {
        if (chainActive.Tip() == NULL)
            return 1.0;
        else
            blockindex = chainActive.Tip();
    }

    int nShift = (blockindex->nBits >> 24) & 0xff;

    double dDiff =
        (double)0x0000ffff / (double)(blockindex->nBits & 0x00ffffff);

    while (nShift < 29)
    {
        dDiff *= 256.0;
        nShift++;
    }
    while (nShift > 29)
    {
        dDiff /= 256.0;
        nShift--;
    }

    return dDiff;
}

UniValue blockheaderToJSON(const CBlockIndex* blockindex)
{
    UniValue result(UniValue::VOBJ);
    result.push_back(Pair("hash", blockindex->GetBlockHash().GetHex()));
    int confirmations = -1;
    // Only report confirmations if the block is on the main chain
    if (chainActive.Contains(blockindex))
        confirmations = chainActive.Height() - blockindex->nHeight + 1;
    result.push_back(Pair("confirmations", confirmations));
    result.push_back(Pair("height", blockindex->nHeight));
    result.push_back(Pair("version", blockindex->nVersion));
    result.push_back(Pair("merkleroot", blockindex->hashMerkleRoot.GetHex()));
    result.push_back(Pair("time", (int64_t)blockindex->nTime));
    result.push_back(Pair("mediantime", (int64_t)blockindex->GetMedianTimePast()));
    result.push_back(Pair("nonce", (uint64_t)blockindex->nNonce));
    result.push_back(Pair("bits", strprintf("%08x", blockindex->nBits)));
    result.push_back(Pair("difficulty", GetDifficulty(blockindex)));
    result.push_back(Pair("chainwork", blockindex->nChainWork.GetHex()));

    if (blockindex->pprev)
        result.push_back(Pair("previousblockhash", blockindex->pprev->GetBlockHash().GetHex()));
    CBlockIndex *pnext = chainActive.Next(blockindex);
    if (pnext)
        result.push_back(Pair("nextblockhash", pnext->GetBlockHash().GetHex()));
    return result;
}

UniValue blockToJSON(const CBlock& block, const CBlockIndex* blockindex, bool txDetails = false)
{
    UniValue result(UniValue::VOBJ);
    result.push_back(Pair("hash", block.GetHash().GetHex()));
    int confirmations = -1;
    // Only report confirmations if the block is on the main chain
    if (chainActive.Contains(blockindex))
        confirmations = chainActive.Height() - blockindex->nHeight + 1;
    result.push_back(Pair("confirmations", confirmations));
    result.push_back(Pair("size", (int)::GetSerializeSize(block, SER_NETWORK, PROTOCOL_VERSION)));
    result.push_back(Pair("height", blockindex->nHeight));
    result.push_back(Pair("version", block.nVersion));
    result.push_back(Pair("merkleroot", block.hashMerkleRoot.GetHex()));
    UniValue txs(UniValue::VARR);
    BOOST_FOREACH(const CTransaction&tx, block.vtx)
    {
        if(txDetails)
        {
            UniValue objTx(UniValue::VOBJ);
            TxToJSON(tx, uint256(), objTx);
            txs.push_back(objTx);
        }
        else
            txs.push_back(tx.GetHash().GetHex());
    }
    result.push_back(Pair("tx", txs));
    result.push_back(Pair("time", block.GetBlockTime()));
    result.push_back(Pair("mediantime", (int64_t)blockindex->GetMedianTimePast()));
    result.push_back(Pair("nonce", (uint64_t)block.nNonce));
    result.push_back(Pair("bits", strprintf("%08x", block.nBits)));
    result.push_back(Pair("difficulty", GetDifficulty(blockindex)));
    result.push_back(Pair("chainwork", blockindex->nChainWork.GetHex()));

    if (blockindex->pprev)
        result.push_back(Pair("previousblockhash", blockindex->pprev->GetBlockHash().GetHex()));
    CBlockIndex *pnext = chainActive.Next(blockindex);
    if (pnext)
        result.push_back(Pair("nextblockhash", pnext->GetBlockHash().GetHex()));
    return result;
}

<<<<<<< HEAD

Object blockHeaderToJSON(const CBlock& block, const CBlockIndex* blockindex)
{
    Object result;
    result.push_back(Pair("version", block.nVersion));
    if (blockindex->pprev)
        result.push_back(Pair("previousblockhash", blockindex->pprev->GetBlockHash().GetHex()));
    result.push_back(Pair("merkleroot", block.hashMerkleRoot.GetHex()));
    result.push_back(Pair("time", block.GetBlockTime()));
    result.push_back(Pair("bits", strprintf("%08x", block.nBits)));
    result.push_back(Pair("nonce", (uint64_t)block.nNonce));
    return result;
}


Value getblockcount(const Array& params, bool fHelp)
=======
UniValue getblockcount(const UniValue& params, bool fHelp)
>>>>>>> 86755bc8
{
    if (fHelp || params.size() != 0)
        throw runtime_error(
            "getblockcount\n"
            "\nReturns the number of blocks in the longest block chain.\n"
            "\nResult:\n"
            "n    (numeric) The current block count\n"
            "\nExamples:\n"
            + HelpExampleCli("getblockcount", "")
            + HelpExampleRpc("getblockcount", "")
        );

    LOCK(cs_main);
    return chainActive.Height();
}

UniValue getbestblockhash(const UniValue& params, bool fHelp)
{
    if (fHelp || params.size() != 0)
        throw runtime_error(
            "getbestblockhash\n"
            "\nReturns the hash of the best (tip) block in the longest block chain.\n"
            "\nResult\n"
            "\"hex\"      (string) the block hash hex encoded\n"
            "\nExamples\n"
            + HelpExampleCli("getbestblockhash", "")
            + HelpExampleRpc("getbestblockhash", "")
        );

    LOCK(cs_main);
    return chainActive.Tip()->GetBlockHash().GetHex();
}

UniValue getdifficulty(const UniValue& params, bool fHelp)
{
    if (fHelp || params.size() != 0)
        throw runtime_error(
            "getdifficulty\n"
            "\nReturns the proof-of-work difficulty as a multiple of the minimum difficulty.\n"
            "\nResult:\n"
            "n.nnn       (numeric) the proof-of-work difficulty as a multiple of the minimum difficulty.\n"
            "\nExamples:\n"
            + HelpExampleCli("getdifficulty", "")
            + HelpExampleRpc("getdifficulty", "")
        );

    LOCK(cs_main);
    return GetDifficulty();
}

UniValue mempoolToJSON(bool fVerbose = false)
{
    if (fVerbose)
    {
        LOCK(mempool.cs);
        UniValue o(UniValue::VOBJ);
        BOOST_FOREACH(const CTxMemPoolEntry& e, mempool.mapTx)
        {
            const uint256& hash = e.GetTx().GetHash();
            UniValue info(UniValue::VOBJ);
            info.push_back(Pair("size", (int)e.GetTxSize()));
            info.push_back(Pair("fee", ValueFromAmount(e.GetFee())));
            info.push_back(Pair("modifiedfee", ValueFromAmount(e.GetModifiedFee())));
            info.push_back(Pair("time", e.GetTime()));
            info.push_back(Pair("height", (int)e.GetHeight()));
            info.push_back(Pair("startingpriority", e.GetPriority(e.GetHeight())));
            info.push_back(Pair("currentpriority", e.GetPriority(chainActive.Height())));
            info.push_back(Pair("descendantcount", e.GetCountWithDescendants()));
            info.push_back(Pair("descendantsize", e.GetSizeWithDescendants()));
            info.push_back(Pair("descendantfees", e.GetModFeesWithDescendants()));
            const CTransaction& tx = e.GetTx();
            set<string> setDepends;
            BOOST_FOREACH(const CTxIn& txin, tx.vin)
            {
                if (mempool.exists(txin.prevout.hash))
                    setDepends.insert(txin.prevout.hash.ToString());
            }

            UniValue depends(UniValue::VARR);
            BOOST_FOREACH(const string& dep, setDepends)
            {
                depends.push_back(dep);
            }

            info.push_back(Pair("depends", depends));
            o.push_back(Pair(hash.ToString(), info));
        }
        return o;
    }
    else
    {
        vector<uint256> vtxid;
        mempool.queryHashes(vtxid);

        UniValue a(UniValue::VARR);
        BOOST_FOREACH(const uint256& hash, vtxid)
            a.push_back(hash.ToString());

        return a;
    }
}

UniValue getrawmempool(const UniValue& params, bool fHelp)
{
    if (fHelp || params.size() > 1)
        throw runtime_error(
            "getrawmempool ( verbose )\n"
            "\nReturns all transaction ids in memory pool as a json array of string transaction ids.\n"
            "\nArguments:\n"
            "1. verbose           (boolean, optional, default=false) true for a json object, false for array of transaction ids\n"
            "\nResult: (for verbose = false):\n"
            "[                     (json array of string)\n"
            "  \"transactionid\"     (string) The transaction id\n"
            "  ,...\n"
            "]\n"
            "\nResult: (for verbose = true):\n"
            "{                           (json object)\n"
            "  \"transactionid\" : {       (json object)\n"
            "    \"size\" : n,             (numeric) transaction size in bytes\n"
<<<<<<< HEAD
            "    \"fee\" : n,              (numeric) transaction fee in dashs\n"
=======
            "    \"fee\" : n,              (numeric) transaction fee in " + CURRENCY_UNIT + "\n"
            "    \"modifiedfee\" : n,      (numeric) transaction fee with fee deltas used for mining priority\n"
>>>>>>> 86755bc8
            "    \"time\" : n,             (numeric) local time transaction entered pool in seconds since 1 Jan 1970 GMT\n"
            "    \"height\" : n,           (numeric) block height when transaction entered pool\n"
            "    \"startingpriority\" : n, (numeric) priority when transaction entered pool\n"
            "    \"currentpriority\" : n,  (numeric) transaction priority now\n"
            "    \"descendantcount\" : n,  (numeric) number of in-mempool descendant transactions (including this one)\n"
            "    \"descendantsize\" : n,   (numeric) size of in-mempool descendants (including this one)\n"
            "    \"descendantfees\" : n,   (numeric) modified fees (see above) of in-mempool descendants (including this one)\n"
            "    \"depends\" : [           (array) unconfirmed transactions used as inputs for this transaction\n"
            "        \"transactionid\",    (string) parent transaction id\n"
            "       ... ]\n"
            "  }, ...\n"
            "}\n"
            "\nExamples\n"
            + HelpExampleCli("getrawmempool", "true")
            + HelpExampleRpc("getrawmempool", "true")
        );

    LOCK(cs_main);

    bool fVerbose = false;
    if (params.size() > 0)
        fVerbose = params[0].get_bool();

    return mempoolToJSON(fVerbose);
}

UniValue getblockhash(const UniValue& params, bool fHelp)
{
    if (fHelp || params.size() != 1)
        throw runtime_error(
            "getblockhash index\n"
            "\nReturns hash of block in best-block-chain at index provided.\n"
            "\nArguments:\n"
            "1. index         (numeric, required) The block index\n"
            "\nResult:\n"
            "\"hash\"         (string) The block hash\n"
            "\nExamples:\n"
            + HelpExampleCli("getblockhash", "1000")
            + HelpExampleRpc("getblockhash", "1000")
        );

    LOCK(cs_main);

    int nHeight = params[0].get_int();
    if (nHeight < 0 || nHeight > chainActive.Height())
        throw JSONRPCError(RPC_INVALID_PARAMETER, "Block height out of range");

    CBlockIndex* pblockindex = chainActive[nHeight];
    return pblockindex->GetBlockHash().GetHex();
}

UniValue getblockheader(const UniValue& params, bool fHelp)
{
    if (fHelp || params.size() < 1 || params.size() > 2)
        throw runtime_error(
            "getblockheader \"hash\" ( verbose )\n"
            "\nIf verbose is false, returns a string that is serialized, hex-encoded data for blockheader 'hash'.\n"
            "If verbose is true, returns an Object with information about blockheader <hash>.\n"
            "\nArguments:\n"
            "1. \"hash\"          (string, required) The block hash\n"
            "2. verbose           (boolean, optional, default=true) true for a json object, false for the hex encoded data\n"
            "\nResult (for verbose = true):\n"
            "{\n"
            "  \"hash\" : \"hash\",     (string) the block hash (same as provided)\n"
            "  \"confirmations\" : n,   (numeric) The number of confirmations, or -1 if the block is not on the main chain\n"
            "  \"height\" : n,          (numeric) The block height or index\n"
            "  \"version\" : n,         (numeric) The block version\n"
            "  \"merkleroot\" : \"xxxx\", (string) The merkle root\n"
            "  \"time\" : ttt,          (numeric) The block time in seconds since epoch (Jan 1 1970 GMT)\n"
            "  \"mediantime\" : ttt,    (numeric) The median block time in seconds since epoch (Jan 1 1970 GMT)\n"
            "  \"nonce\" : n,           (numeric) The nonce\n"
            "  \"bits\" : \"1d00ffff\", (string) The bits\n"
            "  \"difficulty\" : x.xxx,  (numeric) The difficulty\n"
            "  \"previousblockhash\" : \"hash\",  (string) The hash of the previous block\n"
            "  \"nextblockhash\" : \"hash\",      (string) The hash of the next block\n"
            "  \"chainwork\" : \"0000...1f3\"     (string) Expected number of hashes required to produce the current chain (in hex)\n"
            "}\n"
            "\nResult (for verbose=false):\n"
            "\"data\"             (string) A string that is serialized, hex-encoded data for block 'hash'.\n"
            "\nExamples:\n"
            + HelpExampleCli("getblockheader", "\"00000000c937983704a73af28acdec37b049d214adbda81d7e2a3dd146f6ed09\"")
            + HelpExampleRpc("getblockheader", "\"00000000c937983704a73af28acdec37b049d214adbda81d7e2a3dd146f6ed09\"")
        );

    LOCK(cs_main);

    std::string strHash = params[0].get_str();
    uint256 hash(uint256S(strHash));

    bool fVerbose = true;
    if (params.size() > 1)
        fVerbose = params[1].get_bool();

    if (mapBlockIndex.count(hash) == 0)
        throw JSONRPCError(RPC_INVALID_ADDRESS_OR_KEY, "Block not found");

    CBlockIndex* pblockindex = mapBlockIndex[hash];

    if (!fVerbose)
    {
        CDataStream ssBlock(SER_NETWORK, PROTOCOL_VERSION);
        ssBlock << pblockindex->GetBlockHeader();
        std::string strHex = HexStr(ssBlock.begin(), ssBlock.end());
        return strHex;
    }

    return blockheaderToJSON(pblockindex);
}

UniValue getblock(const UniValue& params, bool fHelp)
{
    if (fHelp || params.size() < 1 || params.size() > 2)
        throw runtime_error(
            "getblock \"hash\" ( verbose )\n"
            "\nIf verbose is false, returns a string that is serialized, hex-encoded data for block 'hash'.\n"
            "If verbose is true, returns an Object with information about block <hash>.\n"
            "\nArguments:\n"
            "1. \"hash\"          (string, required) The block hash\n"
            "2. verbose           (boolean, optional, default=true) true for a json object, false for the hex encoded data\n"
            "\nResult (for verbose = true):\n"
            "{\n"
            "  \"hash\" : \"hash\",     (string) the block hash (same as provided)\n"
            "  \"confirmations\" : n,   (numeric) The number of confirmations, or -1 if the block is not on the main chain\n"
            "  \"size\" : n,            (numeric) The block size\n"
            "  \"height\" : n,          (numeric) The block height or index\n"
            "  \"version\" : n,         (numeric) The block version\n"
            "  \"merkleroot\" : \"xxxx\", (string) The merkle root\n"
            "  \"tx\" : [               (array of string) The transaction ids\n"
            "     \"transactionid\"     (string) The transaction id\n"
            "     ,...\n"
            "  ],\n"
            "  \"time\" : ttt,          (numeric) The block time in seconds since epoch (Jan 1 1970 GMT)\n"
            "  \"mediantime\" : ttt,    (numeric) The median block time in seconds since epoch (Jan 1 1970 GMT)\n"
            "  \"nonce\" : n,           (numeric) The nonce\n"
            "  \"bits\" : \"1d00ffff\", (string) The bits\n"
            "  \"difficulty\" : x.xxx,  (numeric) The difficulty\n"
            "  \"chainwork\" : \"xxxx\",  (string) Expected number of hashes required to produce the chain up to this block (in hex)\n"
            "  \"previousblockhash\" : \"hash\",  (string) The hash of the previous block\n"
            "  \"nextblockhash\" : \"hash\"       (string) The hash of the next block\n"
            "}\n"
            "\nResult (for verbose=false):\n"
            "\"data\"             (string) A string that is serialized, hex-encoded data for block 'hash'.\n"
            "\nExamples:\n"
            + HelpExampleCli("getblock", "\"00000000000fd08c2fb661d2fcb0d49abb3a91e5f27082ce64feed3b4dede2e2\"")
            + HelpExampleRpc("getblock", "\"00000000000fd08c2fb661d2fcb0d49abb3a91e5f27082ce64feed3b4dede2e2\"")
        );

    LOCK(cs_main);

    std::string strHash = params[0].get_str();
    uint256 hash(uint256S(strHash));

    bool fVerbose = true;
    if (params.size() > 1)
        fVerbose = params[1].get_bool();

    if (mapBlockIndex.count(hash) == 0)
        throw JSONRPCError(RPC_INVALID_ADDRESS_OR_KEY, "Block not found");

    CBlock block;
    CBlockIndex* pblockindex = mapBlockIndex[hash];

    if (fHavePruned && !(pblockindex->nStatus & BLOCK_HAVE_DATA) && pblockindex->nTx > 0)
        throw JSONRPCError(RPC_INTERNAL_ERROR, "Block not available (pruned data)");

    if(!ReadBlockFromDisk(block, pblockindex, Params().GetConsensus()))
        throw JSONRPCError(RPC_INTERNAL_ERROR, "Can't read block from disk");

    if (!fVerbose)
    {
        CDataStream ssBlock(SER_NETWORK, PROTOCOL_VERSION);
        ssBlock << block;
        std::string strHex = HexStr(ssBlock.begin(), ssBlock.end());
        return strHex;
    }

    return blockToJSON(block, pblockindex);
}

<<<<<<< HEAD
Value getblockheader(const Array& params, bool fHelp)
{
    if (fHelp || params.size() < 1 || params.size() > 2)
        throw runtime_error(
                "getblockheader \"hash\" ( verbose )\n"
                "\nIf verbose is false, returns a string that is serialized, hex-encoded data for block 'hash' header.\n"
                "If verbose is true, returns an Object with information about block <hash> header.\n"
                "\nArguments:\n"
                "1. \"hash\"          (string, required) The block hash\n"
                "2. verbose           (boolean, optional, default=true) true for a json object, false for the hex encoded data\n"
                "\nResult (for verbose = true):\n"
                "{\n"
                "  \"version\" : n,         (numeric) The block version\n"
                "  \"previousblockhash\" : \"hash\",  (string) The hash of the previous block\n"
                "  \"merkleroot\" : \"xxxx\", (string) The merkle root\n"
                "  \"time\" : ttt,          (numeric) The block time in seconds since epoch (Jan 1 1970 GMT)\n"
                "  \"bits\" : \"1d00ffff\", (string) The bits\n"
                "  \"nonce\" : n,           (numeric) The nonce\n"
                "}\n"
                "\nResult (for verbose=false):\n"
                "\"data\"             (string) A string that is serialized, hex-encoded data for block 'hash' header.\n"
                "\nExamples:\n"
                + HelpExampleCli("getblockheader", "\"00000000000fd08c2fb661d2fcb0d49abb3a91e5f27082ce64feed3b4dede2e2\"")
                + HelpExampleRpc("getblockheader", "\"00000000000fd08c2fb661d2fcb0d49abb3a91e5f27082ce64feed3b4dede2e2\"")
                );

    std::string strHash = params[0].get_str();
    uint256 hash(strHash);

    bool fVerbose = true;
    if (params.size() > 1)
        fVerbose = params[1].get_bool();

    if (mapBlockIndex.count(hash) == 0)
        throw JSONRPCError(RPC_INVALID_ADDRESS_OR_KEY, "Block not found");

    CBlock block;
    CBlockIndex* pblockindex = mapBlockIndex[hash];

    if(!ReadBlockFromDisk(block, pblockindex))
        throw JSONRPCError(RPC_INTERNAL_ERROR, "Can't read block from disk");

    if (!fVerbose)
    {
        CDataStream ssBlock(SER_NETWORK, PROTOCOL_VERSION);
        ssBlock << block.GetBlockHeader();
        std::string strHex = HexStr(ssBlock.begin(), ssBlock.end());
        return strHex;
    }

    return blockHeaderToJSON(block, pblockindex);
}

Value gettxoutsetinfo(const Array& params, bool fHelp)
=======
UniValue gettxoutsetinfo(const UniValue& params, bool fHelp)
>>>>>>> 86755bc8
{
    if (fHelp || params.size() != 0)
        throw runtime_error(
            "gettxoutsetinfo\n"
            "\nReturns statistics about the unspent transaction output set.\n"
            "Note this call may take some time.\n"
            "\nResult:\n"
            "{\n"
            "  \"height\":n,     (numeric) The current block height (index)\n"
            "  \"bestblock\": \"hex\",   (string) the best block hash hex\n"
            "  \"transactions\": n,      (numeric) The number of transactions\n"
            "  \"txouts\": n,            (numeric) The number of output transactions\n"
            "  \"bytes_serialized\": n,  (numeric) The serialized size\n"
            "  \"hash_serialized\": \"hash\",   (string) The serialized hash\n"
            "  \"total_amount\": x.xxx          (numeric) The total amount\n"
            "}\n"
            "\nExamples:\n"
            + HelpExampleCli("gettxoutsetinfo", "")
            + HelpExampleRpc("gettxoutsetinfo", "")
        );

    UniValue ret(UniValue::VOBJ);

    CCoinsStats stats;
    FlushStateToDisk();
    if (pcoinsTip->GetStats(stats)) {
        ret.push_back(Pair("height", (int64_t)stats.nHeight));
        ret.push_back(Pair("bestblock", stats.hashBlock.GetHex()));
        ret.push_back(Pair("transactions", (int64_t)stats.nTransactions));
        ret.push_back(Pair("txouts", (int64_t)stats.nTransactionOutputs));
        ret.push_back(Pair("bytes_serialized", (int64_t)stats.nSerializedSize));
        ret.push_back(Pair("hash_serialized", stats.hashSerialized.GetHex()));
        ret.push_back(Pair("total_amount", ValueFromAmount(stats.nTotalAmount)));
    }
    return ret;
}

UniValue gettxout(const UniValue& params, bool fHelp)
{
    if (fHelp || params.size() < 2 || params.size() > 3)
        throw runtime_error(
            "gettxout \"txid\" n ( includemempool )\n"
            "\nReturns details about an unspent transaction output.\n"
            "\nArguments:\n"
            "1. \"txid\"       (string, required) The transaction id\n"
            "2. n              (numeric, required) vout value\n"
            "3. includemempool  (boolean, optional) Whether to included the mem pool\n"
            "\nResult:\n"
            "{\n"
            "  \"bestblock\" : \"hash\",    (string) the block hash\n"
            "  \"confirmations\" : n,       (numeric) The number of confirmations\n"
            "  \"value\" : x.xxx,           (numeric) The transaction value in " + CURRENCY_UNIT + "\n"
            "  \"scriptPubKey\" : {         (json object)\n"
            "     \"asm\" : \"code\",       (string) \n"
            "     \"hex\" : \"hex\",        (string) \n"
            "     \"reqSigs\" : n,          (numeric) Number of required signatures\n"
            "     \"type\" : \"pubkeyhash\", (string) The type, eg pubkeyhash\n"
            "     \"addresses\" : [          (array of string) array of dash addresses\n"
            "        \"dashaddress\"     (string) dash address\n"
            "        ,...\n"
            "     ]\n"
            "  },\n"
            "  \"version\" : n,            (numeric) The version\n"
            "  \"coinbase\" : true|false   (boolean) Coinbase or not\n"
            "}\n"

            "\nExamples:\n"
            "\nGet unspent transactions\n"
            + HelpExampleCli("listunspent", "") +
            "\nView the details\n"
            + HelpExampleCli("gettxout", "\"txid\" 1") +
            "\nAs a json rpc call\n"
            + HelpExampleRpc("gettxout", "\"txid\", 1")
        );

    LOCK(cs_main);

    UniValue ret(UniValue::VOBJ);

    std::string strHash = params[0].get_str();
    uint256 hash(uint256S(strHash));
    int n = params[1].get_int();
    bool fMempool = true;
    if (params.size() > 2)
        fMempool = params[2].get_bool();

    CCoins coins;
    if (fMempool) {
        LOCK(mempool.cs);
        CCoinsViewMemPool view(pcoinsTip, mempool);
        if (!view.GetCoins(hash, coins))
            return NullUniValue;
        mempool.pruneSpent(hash, coins); // TODO: this should be done by the CCoinsViewMemPool
    } else {
        if (!pcoinsTip->GetCoins(hash, coins))
            return NullUniValue;
    }
    if (n<0 || (unsigned int)n>=coins.vout.size() || coins.vout[n].IsNull())
        return NullUniValue;

    BlockMap::iterator it = mapBlockIndex.find(pcoinsTip->GetBestBlock());
    CBlockIndex *pindex = it->second;
    ret.push_back(Pair("bestblock", pindex->GetBlockHash().GetHex()));
    if ((unsigned int)coins.nHeight == MEMPOOL_HEIGHT)
        ret.push_back(Pair("confirmations", 0));
    else
        ret.push_back(Pair("confirmations", pindex->nHeight - coins.nHeight + 1));
    ret.push_back(Pair("value", ValueFromAmount(coins.vout[n].nValue)));
    UniValue o(UniValue::VOBJ);
    ScriptPubKeyToJSON(coins.vout[n].scriptPubKey, o, true);
    ret.push_back(Pair("scriptPubKey", o));
    ret.push_back(Pair("version", coins.nVersion));
    ret.push_back(Pair("coinbase", coins.fCoinBase));

    return ret;
}

UniValue verifychain(const UniValue& params, bool fHelp)
{
    int nCheckLevel = GetArg("-checklevel", DEFAULT_CHECKLEVEL);
    int nCheckDepth = GetArg("-checkblocks", DEFAULT_CHECKBLOCKS);
    if (fHelp || params.size() > 2)
        throw runtime_error(
            "verifychain ( checklevel numblocks )\n"
            "\nVerifies blockchain database.\n"
            "\nArguments:\n"
            "1. checklevel   (numeric, optional, 0-4, default=" + strprintf("%d", nCheckLevel) + ") How thorough the block verification is.\n"
            "2. numblocks    (numeric, optional, default=" + strprintf("%d", nCheckDepth) + ", 0=all) The number of blocks to check.\n"
            "\nResult:\n"
            "true|false       (boolean) Verified or not\n"
            "\nExamples:\n"
            + HelpExampleCli("verifychain", "")
            + HelpExampleRpc("verifychain", "")
        );

    LOCK(cs_main);

    if (params.size() > 0)
        nCheckLevel = params[0].get_int();
    if (params.size() > 1)
        nCheckDepth = params[1].get_int();

    return CVerifyDB().VerifyDB(Params(), pcoinsTip, nCheckLevel, nCheckDepth);
}

/** Implementation of IsSuperMajority with better feedback */
static UniValue SoftForkMajorityDesc(int minVersion, CBlockIndex* pindex, int nRequired, const Consensus::Params& consensusParams)
{
    int nFound = 0;
    CBlockIndex* pstart = pindex;
    for (int i = 0; i < consensusParams.nMajorityWindow && pstart != NULL; i++)
    {
        if (pstart->nVersion >= minVersion)
            ++nFound;
        pstart = pstart->pprev;
    }

    UniValue rv(UniValue::VOBJ);
    rv.push_back(Pair("status", nFound >= nRequired));
    rv.push_back(Pair("found", nFound));
    rv.push_back(Pair("required", nRequired));
    rv.push_back(Pair("window", consensusParams.nMajorityWindow));
    return rv;
}

static UniValue SoftForkDesc(const std::string &name, int version, CBlockIndex* pindex, const Consensus::Params& consensusParams)
{
    UniValue rv(UniValue::VOBJ);
    rv.push_back(Pair("id", name));
    rv.push_back(Pair("version", version));
    rv.push_back(Pair("enforce", SoftForkMajorityDesc(version, pindex, consensusParams.nMajorityEnforceBlockUpgrade, consensusParams)));
    rv.push_back(Pair("reject", SoftForkMajorityDesc(version, pindex, consensusParams.nMajorityRejectBlockOutdated, consensusParams)));
    return rv;
}

UniValue getblockchaininfo(const UniValue& params, bool fHelp)
{
    if (fHelp || params.size() != 0)
        throw runtime_error(
            "getblockchaininfo\n"
            "Returns an object containing various state info regarding block chain processing.\n"
            "\nResult:\n"
            "{\n"
            "  \"chain\": \"xxxx\",        (string) current network name as defined in BIP70 (main, test, regtest)\n"
            "  \"blocks\": xxxxxx,         (numeric) the current number of blocks processed in the server\n"
            "  \"headers\": xxxxxx,        (numeric) the current number of headers we have validated\n"
            "  \"bestblockhash\": \"...\", (string) the hash of the currently best block\n"
            "  \"difficulty\": xxxxxx,     (numeric) the current difficulty\n"
            "  \"mediantime\": xxxxxx,     (numeric) median time for the current best block\n"
            "  \"verificationprogress\": xxxx, (numeric) estimate of verification progress [0..1]\n"
            "  \"chainwork\": \"xxxx\"     (string) total amount of work in active chain, in hexadecimal\n"
            "  \"pruned\": xx,             (boolean) if the blocks are subject to pruning\n"
            "  \"pruneheight\": xxxxxx,    (numeric) heighest block available\n"
            "  \"softforks\": [            (array) status of softforks in progress\n"
            "     {\n"
            "        \"id\": \"xxxx\",        (string) name of softfork\n"
            "        \"version\": xx,         (numeric) block version\n"
            "        \"enforce\": {           (object) progress toward enforcing the softfork rules for new-version blocks\n"
            "           \"status\": xx,       (boolean) true if threshold reached\n"
            "           \"found\": xx,        (numeric) number of blocks with the new version found\n"
            "           \"required\": xx,     (numeric) number of blocks required to trigger\n"
            "           \"window\": xx,       (numeric) maximum size of examined window of recent blocks\n"
            "        },\n"
            "        \"reject\": { ... }      (object) progress toward rejecting pre-softfork blocks (same fields as \"enforce\")\n"
            "     }, ...\n"
            "  ]\n"
            "}\n"
            "\nExamples:\n"
            + HelpExampleCli("getblockchaininfo", "")
            + HelpExampleRpc("getblockchaininfo", "")
        );

    LOCK(cs_main);

    UniValue obj(UniValue::VOBJ);
    obj.push_back(Pair("chain",                 Params().NetworkIDString()));
    obj.push_back(Pair("blocks",                (int)chainActive.Height()));
    obj.push_back(Pair("headers",               pindexBestHeader ? pindexBestHeader->nHeight : -1));
    obj.push_back(Pair("bestblockhash",         chainActive.Tip()->GetBlockHash().GetHex()));
    obj.push_back(Pair("difficulty",            (double)GetDifficulty()));
    obj.push_back(Pair("mediantime",            (int64_t)chainActive.Tip()->GetMedianTimePast()));
    obj.push_back(Pair("verificationprogress",  Checkpoints::GuessVerificationProgress(Params().Checkpoints(), chainActive.Tip())));
    obj.push_back(Pair("chainwork",             chainActive.Tip()->nChainWork.GetHex()));
    obj.push_back(Pair("pruned",                fPruneMode));

    const Consensus::Params& consensusParams = Params().GetConsensus();
    CBlockIndex* tip = chainActive.Tip();
    UniValue softforks(UniValue::VARR);
    softforks.push_back(SoftForkDesc("bip34", 2, tip, consensusParams));
    softforks.push_back(SoftForkDesc("bip66", 3, tip, consensusParams));
    softforks.push_back(SoftForkDesc("bip65", 4, tip, consensusParams));
    obj.push_back(Pair("softforks",             softforks));

    if (fPruneMode)
    {
        CBlockIndex *block = chainActive.Tip();
        while (block && block->pprev && (block->pprev->nStatus & BLOCK_HAVE_DATA))
            block = block->pprev;

        obj.push_back(Pair("pruneheight",        block->nHeight));
    }
    return obj;
}

/** Comparison function for sorting the getchaintips heads.  */
struct CompareBlocksByHeight
{
    bool operator()(const CBlockIndex* a, const CBlockIndex* b) const
    {
        /* Make sure that unequal blocks with the same height do not compare
           equal. Use the pointers themselves to make a distinction. */

        if (a->nHeight != b->nHeight)
          return (a->nHeight > b->nHeight);

        return a < b;
    }
};

UniValue getchaintips(const UniValue& params, bool fHelp)
{
    if (fHelp || params.size() != 0)
        throw runtime_error(
            "getchaintips\n"
            "Return information about all known tips in the block tree,"
            " including the main chain as well as orphaned branches.\n"
            "\nResult:\n"
            "[\n"
            "  {\n"
            "    \"height\": xxxx,         (numeric) height of the chain tip\n"
            "    \"hash\": \"xxxx\",         (string) block hash of the tip\n"
            "    \"branchlen\": 0          (numeric) zero for main chain\n"
            "    \"status\": \"active\"      (string) \"active\" for the main chain\n"
            "  },\n"
            "  {\n"
            "    \"height\": xxxx,\n"
            "    \"hash\": \"xxxx\",\n"
            "    \"branchlen\": 1          (numeric) length of branch connecting the tip to the main chain\n"
            "    \"status\": \"xxxx\"        (string) status of the chain (active, valid-fork, valid-headers, headers-only, invalid)\n"
            "  }\n"
            "]\n"
            "Possible values for status:\n"
            "1.  \"invalid\"               This branch contains at least one invalid block\n"
            "2.  \"headers-only\"          Not all blocks for this branch are available, but the headers are valid\n"
            "3.  \"valid-headers\"         All blocks are available for this branch, but they were never fully validated\n"
            "4.  \"valid-fork\"            This branch is not part of the active chain, but is fully validated\n"
            "5.  \"active\"                This is the tip of the active main chain, which is certainly valid\n"
            "\nExamples:\n"
            + HelpExampleCli("getchaintips", "")
            + HelpExampleRpc("getchaintips", "")
        );

    LOCK(cs_main);

    /* Build up a list of chain tips.  We start with the list of all
       known blocks, and successively remove blocks that appear as pprev
       of another block.  */
    std::set<const CBlockIndex*, CompareBlocksByHeight> setTips;
    BOOST_FOREACH(const PAIRTYPE(const uint256, CBlockIndex*)& item, mapBlockIndex)
        setTips.insert(item.second);
    BOOST_FOREACH(const PAIRTYPE(const uint256, CBlockIndex*)& item, mapBlockIndex)
    {
        const CBlockIndex* pprev = item.second->pprev;
        if (pprev)
            setTips.erase(pprev);
    }

    // Always report the currently active tip.
    setTips.insert(chainActive.Tip());

    /* Construct the output array.  */
    UniValue res(UniValue::VARR);
    BOOST_FOREACH(const CBlockIndex* block, setTips)
    {
        UniValue obj(UniValue::VOBJ);
        obj.push_back(Pair("height", block->nHeight));
        obj.push_back(Pair("hash", block->phashBlock->GetHex()));

        const int branchLen = block->nHeight - chainActive.FindFork(block)->nHeight;
        obj.push_back(Pair("branchlen", branchLen));

        string status;
        if (chainActive.Contains(block)) {
            // This block is part of the currently active chain.
            status = "active";
        } else if (block->nStatus & BLOCK_FAILED_MASK) {
            // This block or one of its ancestors is invalid.
            status = "invalid";
        } else if (block->nChainTx == 0) {
            // This block cannot be connected because full block data for it or one of its parents is missing.
            status = "headers-only";
        } else if (block->IsValid(BLOCK_VALID_SCRIPTS)) {
            // This block is fully validated, but no longer part of the active chain. It was probably the active block once, but was reorganized.
            status = "valid-fork";
        } else if (block->IsValid(BLOCK_VALID_TREE)) {
            // The headers for this block are valid, but it has not been validated. It was probably never part of the most-work chain.
            status = "valid-headers";
        } else {
            // No clue.
            status = "unknown";
        }
        obj.push_back(Pair("status", status));

        res.push_back(obj);
    }

    return res;
}

UniValue mempoolInfoToJSON()
{
    UniValue ret(UniValue::VOBJ);
    ret.push_back(Pair("size", (int64_t) mempool.size()));
    ret.push_back(Pair("bytes", (int64_t) mempool.GetTotalTxSize()));
    ret.push_back(Pair("usage", (int64_t) mempool.DynamicMemoryUsage()));
    size_t maxmempool = GetArg("-maxmempool", DEFAULT_MAX_MEMPOOL_SIZE) * 1000000;
    ret.push_back(Pair("maxmempool", (int64_t) maxmempool));
    ret.push_back(Pair("mempoolminfee", ValueFromAmount(mempool.GetMinFee(maxmempool).GetFeePerK())));

    return ret;
}

UniValue getmempoolinfo(const UniValue& params, bool fHelp)
{
    if (fHelp || params.size() != 0)
        throw runtime_error(
            "getmempoolinfo\n"
            "\nReturns details on the active state of the TX memory pool.\n"
            "\nResult:\n"
            "{\n"
            "  \"size\": xxxxx,               (numeric) Current tx count\n"
            "  \"bytes\": xxxxx,              (numeric) Sum of all tx sizes\n"
            "  \"usage\": xxxxx,              (numeric) Total memory usage for the mempool\n"
            "  \"maxmempool\": xxxxx,         (numeric) Maximum memory usage for the mempool\n"
            "  \"mempoolminfee\": xxxxx       (numeric) Minimum fee for tx to be accepted\n"
            "}\n"
            "\nExamples:\n"
            + HelpExampleCli("getmempoolinfo", "")
            + HelpExampleRpc("getmempoolinfo", "")
        );

    return mempoolInfoToJSON();
}

UniValue invalidateblock(const UniValue& params, bool fHelp)
{
    if (fHelp || params.size() != 1)
        throw runtime_error(
            "invalidateblock \"hash\"\n"
            "\nPermanently marks a block as invalid, as if it violated a consensus rule.\n"
            "\nArguments:\n"
            "1. hash   (string, required) the hash of the block to mark as invalid\n"
            "\nResult:\n"
            "\nExamples:\n"
            + HelpExampleCli("invalidateblock", "\"blockhash\"")
            + HelpExampleRpc("invalidateblock", "\"blockhash\"")
        );

    std::string strHash = params[0].get_str();
    uint256 hash(uint256S(strHash));
    CValidationState state;

    {
        LOCK(cs_main);
        if (mapBlockIndex.count(hash) == 0)
            throw JSONRPCError(RPC_INVALID_ADDRESS_OR_KEY, "Block not found");

        CBlockIndex* pblockindex = mapBlockIndex[hash];
        InvalidateBlock(state, Params().GetConsensus(), pblockindex);
    }

    if (state.IsValid()) {
        ActivateBestChain(state, Params());
    }

    if (!state.IsValid()) {
        throw JSONRPCError(RPC_DATABASE_ERROR, state.GetRejectReason());
    }

    return NullUniValue;
}

UniValue reconsiderblock(const UniValue& params, bool fHelp)
{
    if (fHelp || params.size() != 1)
        throw runtime_error(
            "reconsiderblock \"hash\"\n"
            "\nRemoves invalidity status of a block and its descendants, reconsider them for activation.\n"
            "This can be used to undo the effects of invalidateblock.\n"
            "\nArguments:\n"
            "1. hash   (string, required) the hash of the block to reconsider\n"
            "\nResult:\n"
            "\nExamples:\n"
            + HelpExampleCli("reconsiderblock", "\"blockhash\"")
            + HelpExampleRpc("reconsiderblock", "\"blockhash\"")
        );

    std::string strHash = params[0].get_str();
    uint256 hash(uint256S(strHash));
    CValidationState state;

    {
        LOCK(cs_main);
        if (mapBlockIndex.count(hash) == 0)
            throw JSONRPCError(RPC_INVALID_ADDRESS_OR_KEY, "Block not found");

        CBlockIndex* pblockindex = mapBlockIndex[hash];
        ReconsiderBlock(state, pblockindex);
    }

    if (state.IsValid()) {
        ActivateBestChain(state, Params());
    }

    if (!state.IsValid()) {
        throw JSONRPCError(RPC_DATABASE_ERROR, state.GetRejectReason());
    }

    return NullUniValue;
}<|MERGE_RESOLUTION|>--- conflicted
+++ resolved
@@ -1,10 +1,6 @@
 // Copyright (c) 2010 Satoshi Nakamoto
-<<<<<<< HEAD
-// Copyright (c) 2009-2014 The Bitcoin developers
-// Copyright (c) 2014-2015 The Dash developers
-=======
 // Copyright (c) 2009-2015 The Bitcoin Core developers
->>>>>>> 86755bc8
+// Copyright (c) 2014-2016 The Dash Core developers
 // Distributed under the MIT software license, see the accompanying
 // file COPYING or http://www.opensource.org/licenses/mit-license.php.
 
@@ -132,26 +128,21 @@
     return result;
 }
 
-<<<<<<< HEAD
-
-Object blockHeaderToJSON(const CBlock& block, const CBlockIndex* blockindex)
-{
-    Object result;
-    result.push_back(Pair("version", block.nVersion));
-    if (blockindex->pprev)
-        result.push_back(Pair("previousblockhash", blockindex->pprev->GetBlockHash().GetHex()));
-    result.push_back(Pair("merkleroot", block.hashMerkleRoot.GetHex()));
-    result.push_back(Pair("time", block.GetBlockTime()));
-    result.push_back(Pair("bits", strprintf("%08x", block.nBits)));
-    result.push_back(Pair("nonce", (uint64_t)block.nNonce));
-    return result;
-}
-
-
-Value getblockcount(const Array& params, bool fHelp)
-=======
+
+// UniValue blockHeaderToJSON(const CBlock& block, const CBlockIndex* blockindex)
+// {
+//     UniValue result;
+//     result.push_back(Pair("version", block.nVersion));
+//     if (blockindex->pprev)
+//         result.push_back(Pair("previousblockhash", blockindex->pprev->GetBlockHash().GetHex()));
+//     result.push_back(Pair("merkleroot", block.hashMerkleRoot.GetHex()));
+//     result.push_back(Pair("time", block.GetBlockTime()));
+//     result.push_back(Pair("bits", strprintf("%08x", block.nBits)));
+//     result.push_back(Pair("nonce", (uint64_t)block.nNonce));
+//     return result;
+// }
+
 UniValue getblockcount(const UniValue& params, bool fHelp)
->>>>>>> 86755bc8
 {
     if (fHelp || params.size() != 0)
         throw runtime_error(
@@ -271,12 +262,8 @@
             "{                           (json object)\n"
             "  \"transactionid\" : {       (json object)\n"
             "    \"size\" : n,             (numeric) transaction size in bytes\n"
-<<<<<<< HEAD
-            "    \"fee\" : n,              (numeric) transaction fee in dashs\n"
-=======
             "    \"fee\" : n,              (numeric) transaction fee in " + CURRENCY_UNIT + "\n"
             "    \"modifiedfee\" : n,      (numeric) transaction fee with fee deltas used for mining priority\n"
->>>>>>> 86755bc8
             "    \"time\" : n,             (numeric) local time transaction entered pool in seconds since 1 Jan 1970 GMT\n"
             "    \"height\" : n,           (numeric) block height when transaction entered pool\n"
             "    \"startingpriority\" : n, (numeric) priority when transaction entered pool\n"
@@ -456,64 +443,7 @@
     return blockToJSON(block, pblockindex);
 }
 
-<<<<<<< HEAD
-Value getblockheader(const Array& params, bool fHelp)
-{
-    if (fHelp || params.size() < 1 || params.size() > 2)
-        throw runtime_error(
-                "getblockheader \"hash\" ( verbose )\n"
-                "\nIf verbose is false, returns a string that is serialized, hex-encoded data for block 'hash' header.\n"
-                "If verbose is true, returns an Object with information about block <hash> header.\n"
-                "\nArguments:\n"
-                "1. \"hash\"          (string, required) The block hash\n"
-                "2. verbose           (boolean, optional, default=true) true for a json object, false for the hex encoded data\n"
-                "\nResult (for verbose = true):\n"
-                "{\n"
-                "  \"version\" : n,         (numeric) The block version\n"
-                "  \"previousblockhash\" : \"hash\",  (string) The hash of the previous block\n"
-                "  \"merkleroot\" : \"xxxx\", (string) The merkle root\n"
-                "  \"time\" : ttt,          (numeric) The block time in seconds since epoch (Jan 1 1970 GMT)\n"
-                "  \"bits\" : \"1d00ffff\", (string) The bits\n"
-                "  \"nonce\" : n,           (numeric) The nonce\n"
-                "}\n"
-                "\nResult (for verbose=false):\n"
-                "\"data\"             (string) A string that is serialized, hex-encoded data for block 'hash' header.\n"
-                "\nExamples:\n"
-                + HelpExampleCli("getblockheader", "\"00000000000fd08c2fb661d2fcb0d49abb3a91e5f27082ce64feed3b4dede2e2\"")
-                + HelpExampleRpc("getblockheader", "\"00000000000fd08c2fb661d2fcb0d49abb3a91e5f27082ce64feed3b4dede2e2\"")
-                );
-
-    std::string strHash = params[0].get_str();
-    uint256 hash(strHash);
-
-    bool fVerbose = true;
-    if (params.size() > 1)
-        fVerbose = params[1].get_bool();
-
-    if (mapBlockIndex.count(hash) == 0)
-        throw JSONRPCError(RPC_INVALID_ADDRESS_OR_KEY, "Block not found");
-
-    CBlock block;
-    CBlockIndex* pblockindex = mapBlockIndex[hash];
-
-    if(!ReadBlockFromDisk(block, pblockindex))
-        throw JSONRPCError(RPC_INTERNAL_ERROR, "Can't read block from disk");
-
-    if (!fVerbose)
-    {
-        CDataStream ssBlock(SER_NETWORK, PROTOCOL_VERSION);
-        ssBlock << block.GetBlockHeader();
-        std::string strHex = HexStr(ssBlock.begin(), ssBlock.end());
-        return strHex;
-    }
-
-    return blockHeaderToJSON(block, pblockindex);
-}
-
-Value gettxoutsetinfo(const Array& params, bool fHelp)
-=======
 UniValue gettxoutsetinfo(const UniValue& params, bool fHelp)
->>>>>>> 86755bc8
 {
     if (fHelp || params.size() != 0)
         throw runtime_error(
