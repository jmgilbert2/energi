--- conflicted
+++ resolved
@@ -3,7 +3,6 @@
 
 # dash qt core #
 QT_TS = \
-<<<<<<< HEAD
   qt/locale/dash_bg.ts \
   qt/locale/dash_de.ts \
   qt/locale/dash_en.ts \
@@ -20,85 +19,6 @@
   qt/locale/dash_vi.ts \
   qt/locale/dash_zh_CN.ts \
   qt/locale/dash_zh_TW.ts
-=======
-  qt/locale/bitcoin_af_ZA.ts \
-  qt/locale/bitcoin_ar.ts \
-  qt/locale/bitcoin_be_BY.ts \
-  qt/locale/bitcoin_bg_BG.ts \
-  qt/locale/bitcoin_bg.ts \
-  qt/locale/bitcoin_bs.ts \
-  qt/locale/bitcoin_ca_ES.ts \
-  qt/locale/bitcoin_ca.ts \
-  qt/locale/bitcoin_ca@valencia.ts \
-  qt/locale/bitcoin_cs_CZ.ts \
-  qt/locale/bitcoin_cs.ts \
-  qt/locale/bitcoin_cy.ts \
-  qt/locale/bitcoin_da.ts \
-  qt/locale/bitcoin_de.ts \
-  qt/locale/bitcoin_el_GR.ts \
-  qt/locale/bitcoin_el.ts \
-  qt/locale/bitcoin_en_GB.ts \
-  qt/locale/bitcoin_en.ts \
-  qt/locale/bitcoin_eo.ts \
-  qt/locale/bitcoin_es_CL.ts \
-  qt/locale/bitcoin_es_DO.ts \
-  qt/locale/bitcoin_es_ES.ts \
-  qt/locale/bitcoin_es_MX.ts \
-  qt/locale/bitcoin_es.ts \
-  qt/locale/bitcoin_es_UY.ts \
-  qt/locale/bitcoin_es_VE.ts \
-  qt/locale/bitcoin_et.ts \
-  qt/locale/bitcoin_eu_ES.ts \
-  qt/locale/bitcoin_fa_IR.ts \
-  qt/locale/bitcoin_fa.ts \
-  qt/locale/bitcoin_fi.ts \
-  qt/locale/bitcoin_fr_CA.ts \
-  qt/locale/bitcoin_fr_FR.ts \
-  qt/locale/bitcoin_fr.ts \
-  qt/locale/bitcoin_gl.ts \
-  qt/locale/bitcoin_he.ts \
-  qt/locale/bitcoin_hi_IN.ts \
-  qt/locale/bitcoin_hr.ts \
-  qt/locale/bitcoin_hu.ts \
-  qt/locale/bitcoin_id_ID.ts \
-  qt/locale/bitcoin_it.ts \
-  qt/locale/bitcoin_ja.ts \
-  qt/locale/bitcoin_ka.ts \
-  qt/locale/bitcoin_kk_KZ.ts \
-  qt/locale/bitcoin_ko_KR.ts \
-  qt/locale/bitcoin_ky.ts \
-  qt/locale/bitcoin_la.ts \
-  qt/locale/bitcoin_lt.ts \
-  qt/locale/bitcoin_lv_LV.ts \
-  qt/locale/bitcoin_mk_MK.ts \
-  qt/locale/bitcoin_mn.ts \
-  qt/locale/bitcoin_ms_MY.ts \
-  qt/locale/bitcoin_nb.ts \
-  qt/locale/bitcoin_nl.ts \
-  qt/locale/bitcoin_pam.ts \
-  qt/locale/bitcoin_pl.ts \
-  qt/locale/bitcoin_pt_BR.ts \
-  qt/locale/bitcoin_pt_PT.ts \
-  qt/locale/bitcoin_ro_RO.ts \
-  qt/locale/bitcoin_ru_RU.ts \
-  qt/locale/bitcoin_ru.ts \
-  qt/locale/bitcoin_sk.ts \
-  qt/locale/bitcoin_sl_SI.ts \
-  qt/locale/bitcoin_sq.ts \
-  qt/locale/bitcoin_sr.ts \
-  qt/locale/bitcoin_sv.ts \
-  qt/locale/bitcoin_th_TH.ts \
-  qt/locale/bitcoin_tr_TR.ts \
-  qt/locale/bitcoin_tr.ts \
-  qt/locale/bitcoin_uk.ts \
-  qt/locale/bitcoin_ur_PK.ts \
-  qt/locale/bitcoin_uz@Cyrl.ts \
-  qt/locale/bitcoin_vi.ts \
-  qt/locale/bitcoin_vi_VN.ts \
-  qt/locale/bitcoin_zh_CN.ts \
-  qt/locale/bitcoin_zh.ts \
-  qt/locale/bitcoin_zh_TW.ts
->>>>>>> 86755bc8
 
 QT_FORMS_UI = \
   qt/forms/addressbookpage.ui \
@@ -241,15 +161,10 @@
   qt/winshutdownmonitor.h
 
 RES_ICONS = \
-<<<<<<< HEAD
-  qt/res/icons/bitcoin.ico \
-  qt/res/icons/bitcoin_testnet.ico \
   qt/res/icons/drkblue/add.png \
   qt/res/icons/drkblue/address-book.png \
   qt/res/icons/drkblue/bitcoin.ico \
   qt/res/icons/drkblue/bitcoin.png \
-  qt/res/icons/drkblue/bitcoin_testnet.ico \
-  qt/res/icons/drkblue/bitcoin_testnet.png \
   qt/res/icons/drkblue/browse.png \
   qt/res/icons/drkblue/clock1.png \
   qt/res/icons/drkblue/clock2.png \
@@ -280,7 +195,6 @@
   qt/res/icons/drkblue/lock_closed.png \
   qt/res/icons/drkblue/lock_open.png \
   qt/res/icons/drkblue/overview.png \
-  qt/res/icons/drkblue/qrcode.png \
   qt/res/icons/drkblue/quit.png \
   qt/res/icons/drkblue/receive.png \
   qt/res/icons/drkblue/remove.png \
@@ -293,20 +207,16 @@
   qt/res/icons/drkblue/tx_input.png \
   qt/res/icons/drkblue/tx_output.png \
   qt/res/icons/drkblue/tx_mined.png \
-  qt/res/icons/drkblue/unit_dash.png \
-  qt/res/icons/drkblue/unit_mdash.png \
-  qt/res/icons/drkblue/unit_udash.png \
-  qt/res/icons/drkblue/unit_duffs.png \
-  qt/res/icons/drkblue/unit_tdash.png \
-  qt/res/icons/drkblue/unit_tmdash.png \
-  qt/res/icons/drkblue/unit_tudash.png \
-  qt/res/icons/drkblue/unit_tduffs.png \
+  qt/res/icons/drkblue/about.png \
+  qt/res/icons/drkblue/about_qt.png \
+  qt/res/icons/drkblue/info.png \
+  qt/res/icons/drkblue/open.png \
+  qt/res/icons/drkblue/warning.png \
+  qt/res/icons/drkblue/verify.png \
   qt/res/icons/crownium/add.png \
   qt/res/icons/crownium/address-book.png \
   qt/res/icons/crownium/bitcoin.ico \
   qt/res/icons/crownium/bitcoin.png \
-  qt/res/icons/crownium/bitcoin_testnet.ico \
-  qt/res/icons/crownium/bitcoin_testnet.png \
   qt/res/icons/crownium/browse.png \
   qt/res/icons/crownium/clock1.png \
   qt/res/icons/crownium/clock2.png \
@@ -337,7 +247,6 @@
   qt/res/icons/crownium/lock_closed.png \
   qt/res/icons/crownium/lock_open.png \
   qt/res/icons/crownium/overview.png \
-  qt/res/icons/crownium/qrcode.png \
   qt/res/icons/crownium/quit.png \
   qt/res/icons/crownium/receive.png \
   qt/res/icons/crownium/remove.png \
@@ -350,20 +259,16 @@
   qt/res/icons/crownium/tx_input.png \
   qt/res/icons/crownium/tx_output.png \
   qt/res/icons/crownium/tx_mined.png \
-  qt/res/icons/crownium/unit_dash.png \
-  qt/res/icons/crownium/unit_mdash.png \
-  qt/res/icons/crownium/unit_udash.png \
-  qt/res/icons/crownium/unit_duffs.png \
-  qt/res/icons/crownium/unit_tdash.png \
-  qt/res/icons/crownium/unit_tmdash.png \
-  qt/res/icons/crownium/unit_tudash.png \
-  qt/res/icons/crownium/unit_tduffs.png \
+  qt/res/icons/crownium/about.png \
+  qt/res/icons/crownium/about_qt.png \
+  qt/res/icons/crownium/info.png \
+  qt/res/icons/crownium/open.png \
+  qt/res/icons/crownium/warning.png \
+  qt/res/icons/crownium/verify.png \
   qt/res/icons/light/add.png \
   qt/res/icons/light/address-book.png \
   qt/res/icons/light/bitcoin.ico \
   qt/res/icons/light/bitcoin.png \
-  qt/res/icons/light/bitcoin_testnet.ico \
-  qt/res/icons/light/bitcoin_testnet.png \
   qt/res/icons/light/browse.png \
   qt/res/icons/light/clock1.png \
   qt/res/icons/light/clock2.png \
@@ -394,7 +299,6 @@
   qt/res/icons/light/lock_closed.png \
   qt/res/icons/light/lock_open.png \
   qt/res/icons/light/overview.png \
-  qt/res/icons/light/qrcode.png \
   qt/res/icons/light/quit.png \
   qt/res/icons/light/receive.png \
   qt/res/icons/light/remove.png \
@@ -407,20 +311,16 @@
   qt/res/icons/light/tx_input.png \
   qt/res/icons/light/tx_output.png \
   qt/res/icons/light/tx_mined.png \
-  qt/res/icons/light/unit_dash.png \
-  qt/res/icons/light/unit_mdash.png \
-  qt/res/icons/light/unit_udash.png \
-  qt/res/icons/light/unit_duffs.png \
-  qt/res/icons/light/unit_tdash.png \
-  qt/res/icons/light/unit_tmdash.png \
-  qt/res/icons/light/unit_tudash.png \
-  qt/res/icons/light/unit_tduffs.png \
+  qt/res/icons/light/about.png \
+  qt/res/icons/light/about_qt.png \
+  qt/res/icons/light/info.png \
+  qt/res/icons/light/open.png \
+  qt/res/icons/light/warning.png \
+  qt/res/icons/light/verify.png \
   qt/res/icons/trad/add.png \
   qt/res/icons/trad/address-book.png \
   qt/res/icons/trad/bitcoin.ico \
   qt/res/icons/trad/bitcoin.png \
-  qt/res/icons/trad/bitcoin_testnet.ico \
-  qt/res/icons/trad/bitcoin_testnet.png \
   qt/res/icons/trad/browse.png \
   qt/res/icons/trad/clock1.png \
   qt/res/icons/trad/clock2.png \
@@ -451,7 +351,6 @@
   qt/res/icons/trad/lock_closed.png \
   qt/res/icons/trad/lock_open.png \
   qt/res/icons/trad/overview.png \
-  qt/res/icons/trad/qrcode.png \
   qt/res/icons/trad/quit.png \
   qt/res/icons/trad/receive.png \
   qt/res/icons/trad/remove.png \
@@ -464,63 +363,12 @@
   qt/res/icons/trad/tx_input.png \
   qt/res/icons/trad/tx_output.png \
   qt/res/icons/trad/tx_mined.png \
-  qt/res/icons/trad/unit_dash.png \
-  qt/res/icons/trad/unit_mdash.png \
-  qt/res/icons/trad/unit_udash.png \
-  qt/res/icons/trad/unit_duffs.png \
-  qt/res/icons/trad/unit_tdash.png \
-  qt/res/icons/trad/unit_tmdash.png \
-  qt/res/icons/trad/unit_tudash.png \
-  qt/res/icons/trad/unit_tduffs.png
-=======
-  qt/res/icons/add.png \
-  qt/res/icons/address-book.png \
-  qt/res/icons/about.png \
-  qt/res/icons/about_qt.png \
-  qt/res/icons/bitcoin.ico \
-  qt/res/icons/bitcoin.png \
-  qt/res/icons/clock1.png \
-  qt/res/icons/clock2.png \
-  qt/res/icons/clock3.png \
-  qt/res/icons/clock4.png \
-  qt/res/icons/clock5.png \
-  qt/res/icons/configure.png \
-  qt/res/icons/connect0.png \
-  qt/res/icons/connect1.png \
-  qt/res/icons/connect2.png \
-  qt/res/icons/connect3.png \
-  qt/res/icons/connect4.png \
-  qt/res/icons/debugwindow.png \
-  qt/res/icons/edit.png \
-  qt/res/icons/editcopy.png \
-  qt/res/icons/editpaste.png \
-  qt/res/icons/export.png \
-  qt/res/icons/eye.png \
-  qt/res/icons/eye_minus.png \
-  qt/res/icons/eye_plus.png \
-  qt/res/icons/filesave.png \
-  qt/res/icons/history.png \
-  qt/res/icons/info.png \
-  qt/res/icons/key.png \
-  qt/res/icons/lock_closed.png \
-  qt/res/icons/lock_open.png \
-  qt/res/icons/open.png \
-  qt/res/icons/overview.png \
-  qt/res/icons/quit.png \
-  qt/res/icons/receive.png \
-  qt/res/icons/remove.png \
-  qt/res/icons/send.png \
-  qt/res/icons/synced.png \
-  qt/res/icons/transaction0.png \
-  qt/res/icons/transaction2.png \
-  qt/res/icons/transaction_conflicted.png \
-  qt/res/icons/tx_inout.png \
-  qt/res/icons/tx_input.png \
-  qt/res/icons/tx_output.png \
-  qt/res/icons/tx_mined.png \
-  qt/res/icons/warning.png \
-  qt/res/icons/verify.png
->>>>>>> 86755bc8
+  qt/res/icons/trad/about.png \
+  qt/res/icons/trad/about_qt.png \
+  qt/res/icons/trad/info.png \
+  qt/res/icons/trad/open.png \
+  qt/res/icons/trad/warning.png \
+  qt/res/icons/trad/verify.png
 
 BITCOIN_QT_CPP = \
   qt/bantablemodel.cpp \
@@ -580,11 +428,9 @@
   qt/walletview.cpp
 endif
 
-<<<<<<< HEAD
 RES_IMAGES = \
   qt/res/images/drkblue/about.png \
   qt/res/images/drkblue/splash.png \
-  qt/res/images/drkblue/splash_testnet.png \
   qt/res/images/drkblue/dash_logo_horizontal.png \
   qt/res/images/drkblue/drkblue_downArrow.png \
   qt/res/images/drkblue/drkblue_downArrow_small.png \
@@ -596,7 +442,6 @@
   qt/res/images/drkblue/drkblue_walletFrame.png \
   qt/res/images/crownium/about.png \
   qt/res/images/crownium/splash.png \
-  qt/res/images/crownium/splash_testnet.png \
   qt/res/images/crownium/dash_logo_horizontal.png \
   qt/res/images/crownium/drkblue_downArrow.png \
   qt/res/images/crownium/drkblue_downArrow_small.png \
@@ -608,7 +453,6 @@
   qt/res/images/crownium/drkblue_walletFrame.png \
   qt/res/images/light/about.png \
   qt/res/images/light/splash.png \
-  qt/res/images/light/splash_testnet.png \
   qt/res/images/light/dash_logo_horizontal.png \
   qt/res/images/light/drkblue_downArrow.png \
   qt/res/images/light/drkblue_downArrow_small.png \
@@ -620,7 +464,6 @@
   qt/res/images/light/drkblue_walletFrame.png \
   qt/res/images/trad/about.png \
   qt/res/images/trad/splash.png \
-  qt/res/images/trad/splash_testnet.png \
   qt/res/images/trad/dash_logo_horizontal.png \
   qt/res/images/trad/drkblue_downArrow.png \
   qt/res/images/trad/drkblue_downArrow_small.png \
@@ -635,9 +478,6 @@
   qt/res/css/drkblue.css \
   qt/res/css/crownium.css \
   qt/res/css/light.css
-=======
-RES_IMAGES = 
->>>>>>> 86755bc8
 
 RES_MOVIES = $(wildcard qt/res/movies/spinner-*.png)
 
@@ -669,15 +509,10 @@
 $(QT_MOC): $(PROTOBUF_H)
 $(QT_MOC_CPP): $(PROTOBUF_H)
 
-<<<<<<< HEAD
 # dash-qt binary #
-qt_dash_qt_CPPFLAGS = $(BITCOIN_INCLUDES) $(BITCOIN_QT_INCLUDES) \
-=======
-# bitcoin-qt binary #
-qt_bitcoin_qt_CPPFLAGS = $(AM_CPPFLAGS) $(BITCOIN_INCLUDES) $(BITCOIN_QT_INCLUDES) \
->>>>>>> 86755bc8
+qt_dash_qt_CPPFLAGS = $(AM_CPPFLAGS) $(BITCOIN_INCLUDES) $(BITCOIN_QT_INCLUDES) \
   $(QT_INCLUDES) $(PROTOBUF_CFLAGS) $(QR_CFLAGS)
-qt_bitcoin_qt_CXXFLAGS = $(AM_CXXFLAGS) $(QT_PIE_FLAGS)
+qt_dash_qt_CXXFLAGS = $(AM_CXXFLAGS) $(QT_PIE_FLAGS)
 
 qt_dash_qt_SOURCES = qt/dash.cpp
 if TARGET_DARWIN
@@ -690,21 +525,14 @@
 if ENABLE_WALLET
 qt_dash_qt_LDADD += $(LIBBITCOIN_WALLET)
 endif
-<<<<<<< HEAD
-qt_dash_qt_LDADD += $(LIBBITCOIN_CLI) $(LIBBITCOIN_COMMON) $(LIBBITCOIN_UTIL) $(LIBBITCOIN_CRYPTO) $(LIBBITCOIN_UNIVALUE) $(LIBLEVELDB) $(LIBMEMENV) \
-  $(BOOST_LIBS) $(QT_LIBS) $(QT_DBUS_LIBS) $(QR_LIBS) $(PROTOBUF_LIBS) $(BDB_LIBS) $(SSL_LIBS) $(CRYPTO_LIBS) $(MINIUPNPC_LIBS) $(LIBSECP256K1)
+if ENABLE_ZMQ
+qt_dash_qt_LDADD += $(LIBBITCOIN_ZMQ) $(ZMQ_LIBS)
+endif
+qt_dash_qt_LDADD += $(LIBBITCOIN_CLI) $(LIBBITCOIN_COMMON) $(LIBBITCOIN_UTIL) $(LIBBITCOIN_CRYPTO) $(LIBUNIVALUE) $(LIBLEVELDB) $(LIBMEMENV) \
+  $(BOOST_LIBS) $(QT_LIBS) $(QT_DBUS_LIBS) $(QR_LIBS) $(PROTOBUF_LIBS) $(BDB_LIBS) $(SSL_LIBS) $(CRYPTO_LIBS) $(MINIUPNPC_LIBS) $(LIBSECP256K1) \
+  $(EVENT_PTHREADS_LIBS) $(EVENT_LIBS)
 qt_dash_qt_LDFLAGS = $(RELDFLAGS) $(AM_LDFLAGS) $(QT_LDFLAGS) $(LIBTOOL_APP_LDFLAGS)
 qt_dash_qt_LIBTOOLFLAGS = --tag CXX
-=======
-if ENABLE_ZMQ
-qt_bitcoin_qt_LDADD += $(LIBBITCOIN_ZMQ) $(ZMQ_LIBS)
-endif
-qt_bitcoin_qt_LDADD += $(LIBBITCOIN_CLI) $(LIBBITCOIN_COMMON) $(LIBBITCOIN_UTIL) $(LIBBITCOIN_CRYPTO) $(LIBUNIVALUE) $(LIBLEVELDB) $(LIBMEMENV) \
-  $(BOOST_LIBS) $(QT_LIBS) $(QT_DBUS_LIBS) $(QR_LIBS) $(PROTOBUF_LIBS) $(BDB_LIBS) $(SSL_LIBS) $(CRYPTO_LIBS) $(MINIUPNPC_LIBS) $(LIBSECP256K1) \
-  $(EVENT_PTHREADS_LIBS) $(EVENT_LIBS)
-qt_bitcoin_qt_LDFLAGS = $(RELDFLAGS) $(AM_LDFLAGS) $(QT_LDFLAGS) $(LIBTOOL_APP_LDFLAGS)
-qt_bitcoin_qt_LIBTOOLFLAGS = --tag CXX
->>>>>>> 86755bc8
 
 #locale/foo.ts -> locale/foo.qm
 QT_QM=$(QT_TS:.ts=.qm)
